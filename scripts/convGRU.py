--- conflicted
+++ resolved
@@ -466,7 +466,6 @@
                 "downsample_dim", [64, 128, 256, 512]
             )
 
-<<<<<<< HEAD
         optim = trial.suggest_categorical("optim", ["sgd", "adam"])
         clip_max_norm = trial.suggest_float("clip_max_norm", 0.5, 1.5)
 
@@ -486,31 +485,7 @@
                 f"layer_{layer_idx}", [4, 8, 16, 32, 64, 128, 256]
             )
             hidden_channels.append(hidden_channels_idx)
-=======
-    input_channels = 4
-    # input_channels = 7 # for labs_as_features
-    hidden_channels = [16, 32, 64]
-    n_output_classes = 7
-    kernel_size = (6,6)  # kernel size for stacked hidden layer
-    num_layers = 3  # number of stacked hidden layers
-    n_steps = 5
-    batch_size = 3
-    train_pct = .8
-    cell_width = 32
-    lr = .1
-    momentum = .001
-    bias=True
-    optim='sgd'
-    epochs=50
-    conv_padding_mode = 'replicate'
-    experiment_desc = 'wider conv kernels'
-    blur=False
-    clip_max_norm = .10
-    if blur:
-        guassian_sigma = 3.0
-        guassian_kernel = int(guassian_sigma * 6) + 1 #from https://stackoverflow.com/questions/3149279/optimal-sigma-for-gaussian-filtering-of-an-image
-        transform = torchvision.transforms.GaussianBlur(guassian_kernel, guassian_sigma)
->>>>>>> b8d3a06b
+
     else:
         # if fixed, fix the 'unimportant' hyperpars according to first pass
         epochs = 15
